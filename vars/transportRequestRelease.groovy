--- conflicted
+++ resolved
@@ -12,18 +12,7 @@
 @Field def STEP_NAME = 'transportRequestRelease'
 
 @Field Set stepConfigurationKeys = [
-<<<<<<< HEAD
     'changeManagement'
-=======
-    'credentialsId',
-    'cmClientOpts',
-    'endpoint',
-    'gitChangeDocumentLabel',
-    'gitFrom',
-    'gitTo',
-    'gitTransportRequestLabel',
-    'gitFormat'
->>>>>>> 00a2e088
   ]
 
 @Field Set parameterKeys = stepConfigurationKeys.plus([
@@ -47,14 +36,12 @@
                             .mixinStageConfig(script.commonPipelineEnvironment, parameters.stageName?:env.STAGE_NAME, stepConfigurationKeys)
                             .mixinStepConfig(script.commonPipelineEnvironment, stepConfigurationKeys)
                             .mixin(parameters, parameterKeys)
-<<<<<<< HEAD
-                            .withMandatoryProperty('changeDocumentId')
-                            .withMandatoryProperty('transportRequestId')
                             .withMandatoryProperty('changeManagement/clientOpts')
                             .withMandatoryProperty('changeManagement/credentialsId')
                             .withMandatoryProperty('changeManagement/endpoint')
-=======
-                            .withMandatoryProperty('endpoint')
+                            .withMandatoryProperty('changeManagement/git/to')
+                            .withMandatoryProperty('changeManagement/git/from')
+                            .withMandatoryProperty('changeManagement/git/format')
 
         Map configuration = configHelper.use()
 
@@ -66,15 +53,15 @@
 
         } else {
 
-          echo "[INFO] Retrieving transport request id from commit history [from: ${configuration.gitFrom}, to: ${configuration.gitTo}]." +
-               " Searching for pattern '${configuration.gitTransportRequestLabel}'. Searching with format '${configuration.gitFormat}'."
+          echo "[INFO] Retrieving transport request id from commit history [from: ${configuration.changeManagement.git.from}, to: ${configuration.changeManagement.git.to}]." +
+               " Searching for pattern '${configuration.gitTransportRequestLabel}'. Searching with format '${configuration.changeManagement.git.format}'."
 
             try {
                 transportRequestId = cm.getTransportRequestId(
-                                                  configuration.gitFrom,
-                                                  configuration.gitTo,
-                                                  configuration.gitTransportRequestLabel,
-                                                  configuration.gitFormat
+                                                  configuration.changeManagement.git.from,
+                                                  configuration.changeManagement.git.to,
+                                                  configuration.changeManagement.transportRequestLabel,
+                                                  configuration.changeManagement.git.format
                                                  )
 
                 echo "[INFO] Transport request id '${transportRequestId}' retrieved from commit history"
@@ -92,15 +79,15 @@
 
         } else {
 
-            echo "[INFO] Retrieving ChangeDocumentId from commit history [from: ${configuration.gitFrom}, to: ${configuration.gitTo}]." +
-                 "Searching for pattern '${configuration.gitChangeDocumentLabel}'. Searching with format '${configuration.gitFormat}'."
+            echo "[INFO] Retrieving ChangeDocumentId from commit history [from: ${configuration.changeManagement.git.from}, to: ${configuration.changeManagement.git.to}]." +
+                 "Searching for pattern '${configuration.changeDocumentLabel}'. Searching with format '${configuration.changeManagement.git.format}'."
 
             try {
                 changeDocumentId = cm.getChangeDocumentId(
-                                                  configuration.gitFrom,
-                                                  configuration.gitTo,
-                                                  configuration.gitChangeDocumentLabel,
-                                                  configuration.gitFormat
+                                                  configuration.changeManagement.git.from,
+                                                  configuration.changeManagement.git.to,
+                                                  configuration.changeManagement.changeDocumentLabel,
+                                                  configuration.changeManagement.gitformat
                                                  )
 
                 echo "[INFO] ChangeDocumentId '${changeDocumentId}' retrieved from commit history"
@@ -117,7 +104,6 @@
                                 "Transport request id not provided (parameter: \'transportRequestId\' or via commit history).")
                             .withMandatoryProperty('changeDocumentId',
                                 "Change document id not provided (parameter: \'changeDocumentId\' or via commit history).")
->>>>>>> 00a2e088
                             .use()
 
         echo "[INFO] Closing transport request '${configuration.transportRequestId}' for change document '${configuration.changeDocumentId}'."
