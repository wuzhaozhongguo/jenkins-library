--- conflicted
+++ resolved
@@ -34,16 +34,11 @@
 
 void call(Map parameters = [:], body) {
     handlePipelineStepErrors(stepName: STEP_NAME, stepParameters: parameters) {
-<<<<<<< HEAD
 
         final script = checkScript(this, parameters) ?: this
 
-=======
-        final script = parameters.script
-        if (script == null)
-            script = [commonPipelineEnvironment: commonPipelineEnvironment]
         def utils = parameters?.juStabUtils ?: new Utils()
->>>>>>> aa5ad1c0
+
         Map config = ConfigurationHelper.newInstance(this)
             .loadStepDefaults()
             .mixinGeneralConfig(script.commonPipelineEnvironment, GENERAL_CONFIG_KEYS)
