import com.sap.piper.GenerateDocumentation
import com.sap.piper.ConfigurationHelper
import com.sap.piper.Utils
import com.sap.piper.StepAssertions
import com.sap.piper.tools.neo.DeployMode
import com.sap.piper.tools.neo.NeoCommandHelper
import com.sap.piper.tools.neo.WarAction
import groovy.transform.Field

import static com.sap.piper.Prerequisites.checkScript

@Field String STEP_NAME = getClass().getName()

@Field Set GENERAL_CONFIG_KEYS = [
    'neo',
    /**
     * The SAP Cloud Platform account to deploy to.
     * @parentConfigKey neo
     * @mandatory for deployMode=warParams
     */
    'account',
    /**
     * Name of the application you want to manage, configure, or deploy.
     * @parentConfigKey neo
     * @mandatory for deployMode=warParams
     */
    'application',
    /**
     * The Jenkins credentials containing user and password used for SAP CP deployment.
     * @parentConfigKey neo
     */
    'credentialsId',
    /**
     * Map of environment variables in the form of KEY: VALUE.
     * @parentConfigKey neo
     */
    'environment',
    /**
     * The SAP Cloud Platform host to deploy to.
     * @parentConfigKey neo
     * @mandatory for deployMode=warParams
     */
    'host',
        /**
     * The path to the .properties file in which all necessary deployment properties for the application are defined.
     * @parentConfigKey neo
     * @mandatory for deployMode=warPropertiesFile
     */
    'propertiesFile',
    /**
     * Name of SAP Cloud Platform application runtime.
     * @parentConfigKey neo
     * @mandatory for deployMode=warParams
     */
    'runtime',
    /**
     * Version of SAP Cloud Platform application runtime.
     * @parentConfigKey neo
     * @mandatory for deployMode=warParams
     */
    'runtimeVersion',
        /**
     * Compute unit (VM) size. Acceptable values: lite, pro, prem, prem-plus.
     * @parentConfigKey neo
     */
    'size',
        /**
     * String of VM arguments passed to the JVM.
     * @parentConfigKey neo
     */
    'vmArguments'
]

@Field Set STEP_CONFIG_KEYS = GENERAL_CONFIG_KEYS.plus([
    /**
     * @see dockerExecute
     */
    'dockerEnvVars',
    /**
     * @see dockerExecute
     */
    'dockerImage',
    /**
     * @see dockerExecute
     */
    'dockerOptions',
    /**
     * The path to the archive for deployment to SAP CP. If not provided `mtarFilePath` from commom pipeline environment is used instead.
     */
    'source'
])

@Field Set PARAMETER_KEYS = STEP_CONFIG_KEYS.plus([
    /**
     * The deployment mode which should be used. Available options are:
     * *`'mta'` - default,
     * *`'warParams'` - deploying WAR file and passing all the deployment parameters via the function call,
     * *`'warPropertiesFile'` - deploying WAR file and putting all the deployment parameters in a .properties file.
     * @possibleValues 'mta', 'warParams', 'warPropertiesFile'
     */
    'deployMode',
    /**
     * Action mode when using WAR file mode. Available options are `deploy` (default) and `rolling-update` which performs update of an application without downtime in one go.
     * @possibleValues 'deploy', 'rolling-update'
     */
    'warAction'
])

/**
 * Deploys an Application to SAP Cloud Platform (SAP CP) using the SAP Cloud Platform Console Client (Neo Java Web SDK).
 */
@GenerateDocumentation
void call(parameters = [:]) {
    handlePipelineStepErrors(stepName: STEP_NAME, stepParameters: parameters) {

        def script = checkScript(this, parameters) ?: this

        def utils = parameters.utils ?: new Utils()

        prepareDefaultValues script: script

        // load default & individual configuration
        ConfigurationHelper configHelper = ConfigurationHelper.newInstance(this)
            .loadStepDefaults()
            .mixinGeneralConfig(script.commonPipelineEnvironment, GENERAL_CONFIG_KEYS)
            .mixinStepConfig(script.commonPipelineEnvironment, STEP_CONFIG_KEYS)
            .mixinStageConfig(script.commonPipelineEnvironment, parameters.stageName ?: env.STAGE_NAME, STEP_CONFIG_KEYS)
            .addIfEmpty('source', script.commonPipelineEnvironment.getMtarFilePath())
            .mixin(parameters, PARAMETER_KEYS)
            .collectValidationFailures()
            .withPropertyInValues('deployMode', DeployMode.stringValues())

        Map configuration = configHelper.use()

        DeployMode deployMode = DeployMode.fromString(configuration.deployMode)

        def isWarParamsDeployMode = { deployMode == DeployMode.WAR_PARAMS },
            isNotWarPropertiesDeployMode = {deployMode != DeployMode.WAR_PROPERTIES_FILE}

        configHelper
            .withMandatoryProperty('source')
            .withMandatoryProperty('neo/credentialsId')
            .withMandatoryProperty('neo/application', null, isWarParamsDeployMode)
            .withMandatoryProperty('neo/runtime', null, isWarParamsDeployMode)
            .withMandatoryProperty('neo/runtimeVersion', null, isWarParamsDeployMode)
            .withMandatoryProperty('neo/host', null, isNotWarPropertiesDeployMode)
            .withMandatoryProperty('neo/account', null, isNotWarPropertiesDeployMode)
            //
            // call 'use()' a second time in order to get the collected validation failures
            // since the map did not change, it is not required to replace the previous configuration map.
            .use()

        utils.pushToSWA([
            step: STEP_NAME,
            stepParamKey1: 'deployMode',
            stepParam1: configuration.deployMode == 'mta'?'mta':'war', // ['mta', 'warParams', 'warPropertiesFile']
            stepParamKey2: 'warAction',
            stepParam2: configuration.warAction == 'rolling-update'?'blue-green':'standard', // ['deploy', 'deploy-mta', 'rolling-update']
            stepParamKey3: 'scriptMissing',
            stepParam3: parameters?.script == null,
        ], configuration)


        withCredentials([usernamePassword(
            credentialsId: configuration.neo.credentialsId,
            passwordVariable: 'NEO_PASSWORD',
            usernameVariable: 'NEO_USERNAME')]) {

            assertPasswordRules(NEO_PASSWORD)

            dockerExecute(
                script: script,
                dockerImage: configuration.dockerImage,
                dockerEnvVars: configuration.dockerEnvVars,
                dockerOptions: configuration.dockerOptions
            ) {

                StepAssertions.assertFileExists(this, configuration.source)

                NeoCommandHelper neoCommandHelper = new NeoCommandHelper(
                    this,
                    deployMode,
                    configuration.neo,
                    NEO_USERNAME,
                    NEO_PASSWORD,
                    configuration.source
                )

                lock("$STEP_NAME :${neoCommandHelper.resourceLock()}") {
                    deploy(script, utils, configuration, neoCommandHelper, configuration.dockerImage, deployMode)
                }
            }
        }
    }
}

private deploy(script, utils, Map configuration, NeoCommandHelper neoCommandHelper, dockerImage, DeployMode deployMode) {

    try {
        sh "mkdir -p logs/neo"
        withEnv(["neo_logging_location=${pwd()}/logs/neo"]) {
            if (deployMode.isWarDeployment()) {
                ConfigurationHelper.newInstance(this, configuration).withPropertyInValues('warAction', WarAction.stringValues())
                WarAction warAction = WarAction.fromString(configuration.warAction)

                if (warAction == WarAction.ROLLING_UPDATE) {
                    if (!isAppRunning(neoCommandHelper)) {
                        warAction = WarAction.DEPLOY
                        echo "Rolling update not possible because application is not running. Falling back to standard deployment."
                    }
                }

                echo "Link to the application dashboard: ${neoCommandHelper.cloudCockpitLink()}"

                if (warAction == WarAction.ROLLING_UPDATE) {
                    def returnCodeRollingUpdate = sh returnStatus: true, script: neoCommandHelper.rollingUpdateCommand()
                    if(returnCodeRollingUpdate != 0){
                        error "[ERROR][${STEP_NAME}] The execution of the deploy command failed, see the log for details."
                    }
                } else {
                    def returnCodeDeploy = sh returnStatus: true, script: neoCommandHelper.deployCommand()
                    if(returnCodeDeploy != 0){
                        error "[ERROR][${STEP_NAME}] The execution of the deploy command failed, see the log for details."
                    }
                    sh neoCommandHelper.restartCommand()
                }


            } else if (deployMode == DeployMode.MTA) {
                def returnCodeMTA = sh returnStatus: true, script: neoCommandHelper.deployMta()
                if(returnCodeMTA != 0){
                    error "[ERROR][${STEP_NAME}] The execution of the deploy command failed, see the log for details."
                }
            }
        }
    }
    catch (Exception ex) {
<<<<<<< HEAD
        echo "Error while deploying to SAP Cloud Platform. Here are the neo.sh logs:"
        sh "cat logs/neo/*"
=======

        if (dockerImage) {
            echo "Error while deploying to SAP Cloud Platform. Here are the neo.sh logs:"
            try {
                sh "cat logs/neo/*"
            } catch(Exception e) {
                echo "Unable to provide the logs."
                ex.addSuppressed(e)
            }
        }
>>>>>>> 0e3f4987
        throw ex
    }
}

private boolean isAppRunning(NeoCommandHelper commandHelper) {
    def status = sh script: "${commandHelper.statusCommand()} || true", returnStdout: true
    return status.contains('Status: STARTED')
}

private assertPasswordRules(String password) {
    if (password.startsWith("@")) {
        error("Your password for the deployment to SAP Cloud Platform contains characters which are not " +
            "supported by the neo tools. " +
            "For example it is not allowed that the password starts with @. " +
            "Please consult the documentation for the neo command line tool for more information: " +
            "https://help.sap.com/viewer/65de2977205c403bbc107264b8eccf4b/Cloud/en-US/8900b22376f84c609ee9baf5bf67130a.html")
    }
}<|MERGE_RESOLUTION|>--- conflicted
+++ resolved
@@ -235,21 +235,14 @@
         }
     }
     catch (Exception ex) {
-<<<<<<< HEAD
+
         echo "Error while deploying to SAP Cloud Platform. Here are the neo.sh logs:"
-        sh "cat logs/neo/*"
-=======
-
-        if (dockerImage) {
-            echo "Error while deploying to SAP Cloud Platform. Here are the neo.sh logs:"
-            try {
-                sh "cat logs/neo/*"
-            } catch(Exception e) {
-                echo "Unable to provide the logs."
-                ex.addSuppressed(e)
-            }
+        try {
+            sh "cat logs/neo/*"
+        } catch(Exception e) {
+            echo "Unable to provide the logs."
+            ex.addSuppressed(e)
         }
->>>>>>> 0e3f4987
         throw ex
     }
 }
