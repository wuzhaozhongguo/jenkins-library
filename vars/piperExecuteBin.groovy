--- conflicted
+++ resolved
@@ -40,10 +40,6 @@
             echo "PIPER_parametersJSON: ${groovy.json.JsonOutput.toJson(stepParameters)}"
 
             // get context configuration
-<<<<<<< HEAD
-            Map config = readJSON(text: sh(returnStdout: true, script: "./piper getConfig --contextConfig --stepMetadata '.pipeline/tmp/${metadataFile}'"))
-            echo "Config: ${config}"
-=======
             Map config
             handleErrorDetails(stepName) {
                 config = getStepContextConfig(script, piperGoPath, metadataFile, defaultConfigArgs, customConfigArg)
@@ -64,17 +60,12 @@
                 // (for dockerExecuteOnKubernetes step) and go binary doesn't know about
                 config.stashNoDefaultExcludes = parameters.stashNoDefaultExcludes
             }
->>>>>>> d8553ab5
 
             dockerWrapper(script, config) {
                 handleErrorDetails(stepName) {
                     script.commonPipelineEnvironment.writeToDisk(script)
                     credentialWrapper(config, credentialInfo) {
-<<<<<<< HEAD
-                        sh "./piper ${stepName}"
-=======
                         sh "${piperGoPath} ${stepName}${defaultConfigArgs}${customConfigArg}"
->>>>>>> d8553ab5
                     }
                     jenkinsUtils.handleStepResults(stepName, failOnMissingReports, failOnMissingLinks)
                     script.commonPipelineEnvironment.readFromDisk(script)
@@ -84,8 +75,6 @@
     }
 }
 
-<<<<<<< HEAD
-=======
 static void prepareExecution(Script script, Utils utils, Map parameters = [:]) {
     def piperGoUtils = parameters.piperGoUtils ?: new PiperGoUtils(script, utils)
     piperGoUtils.unstashPiperBin()
@@ -141,7 +130,6 @@
     return ''
 }
 
->>>>>>> d8553ab5
 void dockerWrapper(script, config, body) {
     if (config.dockerImage) {
         Map dockerExecuteParameters = [:].plus(config)
