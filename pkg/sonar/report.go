--- conflicted
+++ resolved
@@ -10,17 +10,6 @@
 
 //ReportData is representing the data of the step report JSON
 type ReportData struct {
-<<<<<<< HEAD
-	ServerURL      string           `json:"serverUrl"`
-	ProjectKey     string           `json:"projectKey"`
-	TaskID         string           `json:"taskId"`
-	ChangeID       string           `json:"changeID,omitempty"`
-	BranchName     string           `json:"branchName,omitempty"`
-	Organization   string           `json:"organization,omitempty"`
-	NumberOfIssues Issues           `json:"numberOfIssues"`
-	Coverage       SonarCoverage    `json:"coverage"`
-	LinesOfCode    SonarLinesOfCode `json:"linesOfCode"`
-=======
 	ServerURL      string            `json:"serverUrl"`
 	ProjectKey     string            `json:"projectKey"`
 	TaskID         string            `json:"taskId"`
@@ -30,7 +19,6 @@
 	NumberOfIssues Issues            `json:"numberOfIssues"`
 	Coverage       *SonarCoverage    `json:"coverage,omitempty"`
 	LinesOfCode    *SonarLinesOfCode `json:"linesOfCode,omitempty"`
->>>>>>> 9fb9034f
 }
 
 // Issues ...
