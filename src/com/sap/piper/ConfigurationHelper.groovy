--- conflicted
+++ resolved
@@ -4,16 +4,8 @@
 
 class ConfigurationHelper implements Serializable {
 
-<<<<<<< HEAD
     static ConfigurationHelper newInstance(Script step, Map config = [:]) {
         new ConfigurationHelper(step, config)
-=======
-    private Map validationResults = null
-
-    ConfigurationHelper(Script step){
-        name = step.STEP_NAME
-        if(!name) throw new IllegalArgumentException('Step has no public name property!')
->>>>>>> 455461d3
     }
 
     ConfigurationHelper loadStepDefaults() {
@@ -25,6 +17,7 @@
     private Map config
     private Script step
     private String name
+    private Map validationResults = null
 
     private ConfigurationHelper(Script step, Map config){
         this.config = config ?: [:]
@@ -33,16 +26,12 @@
         if(!this.name) throw new IllegalArgumentException('Step has no public name property!')
     }
 
-<<<<<<< HEAD
-    ConfigurationHelper mixinGeneralConfig(commonPipelineEnvironment, Set filter = null, Map compatibleParameters = [:]){
-=======
     ConfigurationHelper collectValidationFailures() {
         validationResults = validationResults ?: [:]
         return this
     }
 
-    ConfigurationHelper mixinGeneralConfig(commonPipelineEnvironment, Set filter = null, Script step = null, Map compatibleParameters = [:]){
->>>>>>> 455461d3
+    ConfigurationHelper mixinGeneralConfig(commonPipelineEnvironment, Set filter = null, Map compatibleParameters = [:]){
         Map stepConfiguration = ConfigurationLoader.generalConfiguration([commonPipelineEnvironment: commonPipelineEnvironment])
         return mixin(stepConfiguration, filter, compatibleParameters)
     }
@@ -119,15 +108,7 @@
         return config
     }
 
-<<<<<<< HEAD
-    def getConfigProperty(key) {
-=======
-    ConfigurationHelper(Map config = [:]){
-        this.config = config
-    }
-
     /* private */ def getConfigPropertyNested(key) {
->>>>>>> 455461d3
         return getConfigPropertyNested(config, key)
     }
 
